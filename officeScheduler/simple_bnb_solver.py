import argparse
from collections import deque 
import enum
import math
import numpy as np
from pprint import pprint
import pulp as pl
import random
import time

import Parser
from PeopleAndSets import SetConstraint, SetConstraintType
import pulp_utils
<<<<<<< HEAD
from solver import Solver, SolverStatus
=======
from Solver import Solver, SolverStatus
from Schedule import Schedule
>>>>>>> abb5d62c


class SimpleBnbSolver(Solver):
    """Simple Branch and Bound solver."""
    def __init__(self, people, set_constraints, time_limit=-1):
        super(SimpleBnbSolver, self).__init__(people, set_constraints, time_limit)
        self.num_days = len(people[0].dateList)
        self.best_value = 0
        self.best_solution = None
        self.nodes = []
        self.status = SolverStatus.UNSOLVED


    def solve(self):
        start_time = time.time()
        total_lp_solve_time = 0

        # Create branching options for root
        branching_options = []
        for person in self.people:
            for day in range(1, self.num_days + 1):
                branching_options.append(BranchingOption(DecisionType.PERSON_DAY, person.uid, day))

        for set_constraint in set_constraints:
            if set_constraint.constraintType.value == SetConstraintType.DEPARTMENT.value:
                lower_bound = set_constraint.low_bound
                upper_bound = set_constraint.up_bound
                if upper_bound < 0:
                    upper_bound = len(set_constraint.personList)
                
                for day in range(1, self.num_days + 1):
                    branching_options.append(BranchingOption(DecisionType.DEPT_DAY, set_constraint.sid, 
                                                            day, lower_bound, upper_bound))

            elif set_constraint.constraintType.value == SetConstraintType.SYNERGY.value:
                for day in range(1, self.num_days + 1):
                    branching_options.append(BranchingOption(DecisionType.SYNERGY_DAY, set_constraint.sid, day))
            else:
                pass # Should not reach here unless new set constraint types are added


        root = BnbNode(None, branching_options)
        root.lp = pulp_utils.build_scheduling_lp(num_days, people, set_constraints)

        stack = deque()
        stack.append(root)

        count_explored_nodes = 0

        while stack: # implicit condition: stack is not empty
            elapsed_time = time.time() - start_time
            if elapsed_time > time_limit:
                break

            node = stack.pop()
            count_explored_nodes += 1

            # print(node)

            children, lp_solve_time = node.branch()
            total_lp_solve_time += lp_solve_time

            # print('Node at depth {0}:\n\tLP value: {1:.2f}'.format(node.depth, node.lp_value))

            if node.feasible_value > self.best_value:
                self.best_value = node.feasible_value
                self.best_solution = node.feasible_solution

            # Pruning: Don't need to add children if LP relaxation has 
            # opt value no better than best feasible integer solution seen so far
            if node.lp_value <= self.best_value or len(children) == 0:
                continue

            for child in children:
                stack.append(child) # Push children onto stack for DFS


        # Print summary stats
        print('Explored {0:d} nodes.'.format(count_explored_nodes))
        print('Elapsed time: {0:.3f} s'.format(elapsed_time))
        print('Total LP solve time: {0:.3f} s'.format(total_lp_solve_time))
        print('Best value: {0:d}'.format(int(self.best_value)))

        # Update solver status
        if elapsed_time > time_limit and time_limit > 0:
            if self.best_value <= 0:
                self.status = SolverStatus.OUT_OF_TIME
            else:
                self.status = SolverStatus.FEASIBLE
        else:
            if self.best_value <= 0:
                self.status = SolverStatus.INFEASIBLE
            else:
                self.status = SolverStatus.OPTIMAL

        # Build and return best Schedule
        best_schedule = Schedule(people=self.people)
        best_schedule.buildFromSolutionVariables(self.best_solution)

        return best_schedule


class BnbNode(object):
    """
    Represents a node in the branch and bound tree.

    Fields:
    decisions - a list of Decision objects representing the branching decisions 
                that lead to this node. 
                The entry ``decisions[-1]`` is the Decision that 
                distinguishes this node from its parent.
    lp - A PuLP problem encoding the LP relaxation
    """
    def __init__(self, parent, branching_options, new_decision=None):
        if parent is None:
            self.decisions = []
            self.lp = None
            self.depth = 0
        else:
            self.decisions = parent.decisions.copy()
            self.decisions.append(new_decision)
            
            self.lp = parent.lp.copy()
            self.lp = new_decision.add_constraint_to_problem(self.lp)
            self.depth = parent.depth + 1

        self.feasible_value = 0
        self.lp_value = 0
        self.branching_options = branching_options.copy()


    def branch(self):
        """
        Randomly choose a decision on which to branch and
        return children with the appropriate parameters. 

        Returns an empty list if the current subproblem has an infeasible LP.
        """
        lp_solve_time = time.time()
        status = pulp_utils.solve_lp(self.lp)
        lp_solve_time = time.time() - lp_solve_time
        if status in ['Infeasible', 'Unbounded', 'Not Solved']:
            return [], lp_solve_time

        if status == 'Undefined':
            raise Exception('Solver fails with status \'Undefined\' for LP of node {0}.'.format(self))

        # Otherwise, status == 'Optimal', so we can check for a feasible integer solution and branch
        self.lp_value = pl.value(self.lp.objective)

        if pulp_utils.is_integral(self.lp):
            self.feasible_value = self.lp_value
            self.feasible_solution = pulp_utils.extract_solution(self.lp)
        else:
            # Try rounding LP solution in hopes of feasible integer solution
            for var in self.lp.variables():
                var.varValue = 0 if var.varValue <= 0.5 else 1

            feasible = True
            for constraint_name in self.lp.constraints:
                constraint = self.lp.constraints[constraint_name]
                value = pl.value(constraint)

                violated = ((value > 0 and constraint.sense == pl.LpConstraintLE) or 
                            (value < 0 and constraint.sense == pl.LpConstraintGE))
                if violated:
                    # print('Violated constraint:\n\t{0}'.format(constraint))
                    feasible = False
                    break

            if feasible:
                self.lp_value = pl.value(self.lp.objective)
                self.feasible_value = self.lp_value
                self.feasible_solution = pulp_utils.extract_solution(self.lp)

        children = []

        branching_option = random.choice(self.branching_options)
        new_branching_options = self.branching_options.copy()
        new_branching_options.remove(branching_option)

        # print('Node {0} branching on {1}'.format(self, branching_option))

        if branching_option.decision_type.value in [DecisionType.PERSON_DAY.value, DecisionType.SYNERGY_DAY.value]:
            for direction in [0, 1]:
                children.append(BnbNode(self, new_branching_options, BranchingDecision(branching_option, direction)))
        
        elif branching_option.decision_type.value == DecisionType.DEPT_DAY.value:
            difference = branching_option.upper_bound - branching_option.lower_bound
            if difference <= 0:
                # print('dept day constraint with same LB/UB')
                return children, lp_solve_time # Department attendance is actually fixed for the given day
            
            threshold = branching_option.lower_bound + (difference // 2)
            
            # threshold replaces upper bound:
            branching_option_lower_half = BranchingOption(DecisionType.DEPT_DAY, branching_option.entity_id, branching_option.day, branching_option.lower_bound, threshold)
            child_0 = BnbNode(self, new_branching_options, BranchingDecision(branching_option, 0, threshold))
            child_0.branching_options.append(branching_option_lower_half)
            children.append(child_0)

            # threshold + 1 replaces lower bound:
            branching_option_upper_half = BranchingOption(DecisionType.DEPT_DAY, branching_option.entity_id, branching_option.day, threshold + 1, branching_option.upper_bound)
            child_1 = BnbNode(self, new_branching_options, BranchingDecision(branching_option, 1, threshold))
            child_1.branching_options.append(branching_option_upper_half)
            children.append(child_1)

        else:
            raise Exception('Unrecognized or unimplemented decision type: {0}'.format(branching_option.decision_type))

        return children, lp_solve_time


    def __str__(self):
        return 'Depth: {0:02d}'.format(self.depth)#\n\tDecisions: {1}'.format(self.depth, self.decisions)


class BranchingOption(object):
    """
    Represents a branching option. 

    Fields:
    decision_type - an instance of DecisionType
    entity_id - the person or set id related to the decision
    day - the 1-based index of the day corresponding to the decision
    lower_bound - only used for DecisionType.DEPT_DAY
    upper_bound - only used for DecisionType.DEPT_DAY
    """
    def __init__(self, decision_type, entity_id, day, lower_bound=None, upper_bound=None):
        if not isinstance(decision_type, DecisionType):
            raise Error('Must provide a valid DecisionType.')

        self.decision_type = decision_type
        self.entity_id = entity_id
        self.day = day
        self.lower_bound = lower_bound
        self.upper_bound = upper_bound


    def __str__(self):
        return '{0}: id={1}, day={2}'.format(self.decision_type, self.entity_id, self.day)


class BranchingDecision(object):
    """
    Represents a branching decision, that is, 
    a BranchingOption with a direction field. 

    Fields:
    branching_option - an instance of BranchingOption
    direction - 0 for <= or fixed at 0; 1 for >= or fixed at 1
    threshold - the RHS threshold P, used only for DecisionType.DEPT_DAY
                (either <= P or >= P + 1 from dept. in office on a given day)
    """
    def __init__(self, branching_option, direction, threshold=None):
        self.branching_option = branching_option
        self.direction = direction
        self.threshold = threshold


    def add_constraint_to_problem(self, problem):
        """
        Converts this branching decision to a PuLP LpConstraint object
        to be added to the given PuLP problem. 
        Returns the updated problem. 
        """
        if self.branching_option.decision_type.value == DecisionType.PERSON_DAY.value:
            uid = self.branching_option.entity_id
            day = self.branching_option.day
            var_name = '{0}_{1}_{2}'.format(pulp_utils.SCHEDULE_VAR_PREFIX, uid, day)
            for var in problem.variables():
                if var.name == var_name:
                    problem += var == self.direction, 'Make_{0}_{1}work_day_{2}'.format(uid, '' if self.direction == 1 else 'not_', day)
                    break
        elif self.branching_option.decision_type.value == DecisionType.SYNERGY_DAY.value:
            sid = self.branching_option.entity_id
            day = self.branching_option.day
            var_name = '{0}_{1}_{2}'.format(pulp_utils.SYNERGY_VAR_PREFIX, sid, day)
            for var in problem.variables():
                if var.name == var_name:
                    description = 'Make_{0}_all_work_day_{1}'.format(sid, day) if self.direction == 1 else 'Allow_{0}_not_all_work_day_{1}'.format(sid, day)
                    problem += var == self.direction, description
                    break
        elif self.branching_option.decision_type.value == DecisionType.DEPT_DAY.value:
            sid = self.branching_option.entity_id
            day = self.branching_option.day

            if self.direction == 0:
                # Copy upper bound constraint and use threshold as new upper bound
                try:
                    constraint = problem.constraints['{0}_UB_day_{1}'.format(sid, day)].copy()
                except KeyError as e:
                    # Upper bound constraint may not exist, but we always have a lower bound constraint
                    constraint = problem.constraints['{0}_LB_day_{1}'.format(sid, day)].copy()
                    constraint.sense = pl.LpConstraintLE # Change to UB constraint
                constraint.changeRHS(self.threshold)
                problem += constraint
            else: # self.direction == 1
                # Copy lower bound constraint and use threshold + 1 as new lower bound
                constraint = problem.constraints['{0}_LB_day_{1}'.format(sid, day)].copy()
                constraint.changeRHS(self.threshold + 1)
                problem += constraint
        else:
            raise Exception('Unrecognized or unimplemented decision type: {0}'.format(branching_option.decision_type))

        return problem


class DecisionType(enum.Enum):
    PERSON_DAY = 0 # A person is assigned to (not) work on a certain day
    SYNERGY_DAY = 1 # A team (synergy constraint) is (not) required to all work on a certain day
    DEPT_DAY = 2 # A department's lower or upper bound is adjusted for a certain day


if __name__ == '__main__':
    commandLineParser = argparse.ArgumentParser(description='Takes an integer and two csv files and parses them for the office scheduler')
    commandLineParser.add_argument('numdays', type=int, help="the total number of days to schedule for")
    commandLineParser.add_argument('peopleFile', type=argparse.FileType('r', encoding='utf8'), help="A csv file specifying all of the people being scheduled")
    commandLineParser.add_argument('setFile', type=argparse.FileType('r', encoding='utf8'), help="A csv file specifying all of the department and synergy constraints")

    args = commandLineParser.parse_args()

    num_days, people, set_constraints = Parser.parseCSVs(n=args.numdays, peopleFile=args.peopleFile, setFile=args.setFile)
    time_limit = 30

    bnb_solver = SimpleBnbSolver(people, set_constraints, time_limit=time_limit)
    schedule = bnb_solver.solve()

    print('Status:', bnb_solver.status)

    # import pdb; pdb.set_trace()

    print('Schedule:', schedule)
<|MERGE_RESOLUTION|>--- conflicted
+++ resolved
@@ -1,352 +1,348 @@
-import argparse
-from collections import deque 
-import enum
-import math
-import numpy as np
-from pprint import pprint
-import pulp as pl
-import random
-import time
-
-import Parser
-from PeopleAndSets import SetConstraint, SetConstraintType
-import pulp_utils
-<<<<<<< HEAD
-from solver import Solver, SolverStatus
-=======
-from Solver import Solver, SolverStatus
-from Schedule import Schedule
->>>>>>> abb5d62c
-
-
-class SimpleBnbSolver(Solver):
-    """Simple Branch and Bound solver."""
-    def __init__(self, people, set_constraints, time_limit=-1):
-        super(SimpleBnbSolver, self).__init__(people, set_constraints, time_limit)
-        self.num_days = len(people[0].dateList)
-        self.best_value = 0
-        self.best_solution = None
-        self.nodes = []
-        self.status = SolverStatus.UNSOLVED
-
-
-    def solve(self):
-        start_time = time.time()
-        total_lp_solve_time = 0
-
-        # Create branching options for root
-        branching_options = []
-        for person in self.people:
-            for day in range(1, self.num_days + 1):
-                branching_options.append(BranchingOption(DecisionType.PERSON_DAY, person.uid, day))
-
-        for set_constraint in set_constraints:
-            if set_constraint.constraintType.value == SetConstraintType.DEPARTMENT.value:
-                lower_bound = set_constraint.low_bound
-                upper_bound = set_constraint.up_bound
-                if upper_bound < 0:
-                    upper_bound = len(set_constraint.personList)
-                
-                for day in range(1, self.num_days + 1):
-                    branching_options.append(BranchingOption(DecisionType.DEPT_DAY, set_constraint.sid, 
-                                                            day, lower_bound, upper_bound))
-
-            elif set_constraint.constraintType.value == SetConstraintType.SYNERGY.value:
-                for day in range(1, self.num_days + 1):
-                    branching_options.append(BranchingOption(DecisionType.SYNERGY_DAY, set_constraint.sid, day))
-            else:
-                pass # Should not reach here unless new set constraint types are added
-
-
-        root = BnbNode(None, branching_options)
-        root.lp = pulp_utils.build_scheduling_lp(num_days, people, set_constraints)
-
-        stack = deque()
-        stack.append(root)
-
-        count_explored_nodes = 0
-
-        while stack: # implicit condition: stack is not empty
-            elapsed_time = time.time() - start_time
-            if elapsed_time > time_limit:
-                break
-
-            node = stack.pop()
-            count_explored_nodes += 1
-
-            # print(node)
-
-            children, lp_solve_time = node.branch()
-            total_lp_solve_time += lp_solve_time
-
-            # print('Node at depth {0}:\n\tLP value: {1:.2f}'.format(node.depth, node.lp_value))
-
-            if node.feasible_value > self.best_value:
-                self.best_value = node.feasible_value
-                self.best_solution = node.feasible_solution
-
-            # Pruning: Don't need to add children if LP relaxation has 
-            # opt value no better than best feasible integer solution seen so far
-            if node.lp_value <= self.best_value or len(children) == 0:
-                continue
-
-            for child in children:
-                stack.append(child) # Push children onto stack for DFS
-
-
-        # Print summary stats
-        print('Explored {0:d} nodes.'.format(count_explored_nodes))
-        print('Elapsed time: {0:.3f} s'.format(elapsed_time))
-        print('Total LP solve time: {0:.3f} s'.format(total_lp_solve_time))
-        print('Best value: {0:d}'.format(int(self.best_value)))
-
-        # Update solver status
-        if elapsed_time > time_limit and time_limit > 0:
-            if self.best_value <= 0:
-                self.status = SolverStatus.OUT_OF_TIME
-            else:
-                self.status = SolverStatus.FEASIBLE
-        else:
-            if self.best_value <= 0:
-                self.status = SolverStatus.INFEASIBLE
-            else:
-                self.status = SolverStatus.OPTIMAL
-
-        # Build and return best Schedule
-        best_schedule = Schedule(people=self.people)
-        best_schedule.buildFromSolutionVariables(self.best_solution)
-
-        return best_schedule
-
-
-class BnbNode(object):
-    """
-    Represents a node in the branch and bound tree.
-
-    Fields:
-    decisions - a list of Decision objects representing the branching decisions 
-                that lead to this node. 
-                The entry ``decisions[-1]`` is the Decision that 
-                distinguishes this node from its parent.
-    lp - A PuLP problem encoding the LP relaxation
-    """
-    def __init__(self, parent, branching_options, new_decision=None):
-        if parent is None:
-            self.decisions = []
-            self.lp = None
-            self.depth = 0
-        else:
-            self.decisions = parent.decisions.copy()
-            self.decisions.append(new_decision)
-            
-            self.lp = parent.lp.copy()
-            self.lp = new_decision.add_constraint_to_problem(self.lp)
-            self.depth = parent.depth + 1
-
-        self.feasible_value = 0
-        self.lp_value = 0
-        self.branching_options = branching_options.copy()
-
-
-    def branch(self):
-        """
-        Randomly choose a decision on which to branch and
-        return children with the appropriate parameters. 
-
-        Returns an empty list if the current subproblem has an infeasible LP.
-        """
-        lp_solve_time = time.time()
-        status = pulp_utils.solve_lp(self.lp)
-        lp_solve_time = time.time() - lp_solve_time
-        if status in ['Infeasible', 'Unbounded', 'Not Solved']:
-            return [], lp_solve_time
-
-        if status == 'Undefined':
-            raise Exception('Solver fails with status \'Undefined\' for LP of node {0}.'.format(self))
-
-        # Otherwise, status == 'Optimal', so we can check for a feasible integer solution and branch
-        self.lp_value = pl.value(self.lp.objective)
-
-        if pulp_utils.is_integral(self.lp):
-            self.feasible_value = self.lp_value
-            self.feasible_solution = pulp_utils.extract_solution(self.lp)
-        else:
-            # Try rounding LP solution in hopes of feasible integer solution
-            for var in self.lp.variables():
-                var.varValue = 0 if var.varValue <= 0.5 else 1
-
-            feasible = True
-            for constraint_name in self.lp.constraints:
-                constraint = self.lp.constraints[constraint_name]
-                value = pl.value(constraint)
-
-                violated = ((value > 0 and constraint.sense == pl.LpConstraintLE) or 
-                            (value < 0 and constraint.sense == pl.LpConstraintGE))
-                if violated:
-                    # print('Violated constraint:\n\t{0}'.format(constraint))
-                    feasible = False
-                    break
-
-            if feasible:
-                self.lp_value = pl.value(self.lp.objective)
-                self.feasible_value = self.lp_value
-                self.feasible_solution = pulp_utils.extract_solution(self.lp)
-
-        children = []
-
-        branching_option = random.choice(self.branching_options)
-        new_branching_options = self.branching_options.copy()
-        new_branching_options.remove(branching_option)
-
-        # print('Node {0} branching on {1}'.format(self, branching_option))
-
-        if branching_option.decision_type.value in [DecisionType.PERSON_DAY.value, DecisionType.SYNERGY_DAY.value]:
-            for direction in [0, 1]:
-                children.append(BnbNode(self, new_branching_options, BranchingDecision(branching_option, direction)))
-        
-        elif branching_option.decision_type.value == DecisionType.DEPT_DAY.value:
-            difference = branching_option.upper_bound - branching_option.lower_bound
-            if difference <= 0:
-                # print('dept day constraint with same LB/UB')
-                return children, lp_solve_time # Department attendance is actually fixed for the given day
-            
-            threshold = branching_option.lower_bound + (difference // 2)
-            
-            # threshold replaces upper bound:
-            branching_option_lower_half = BranchingOption(DecisionType.DEPT_DAY, branching_option.entity_id, branching_option.day, branching_option.lower_bound, threshold)
-            child_0 = BnbNode(self, new_branching_options, BranchingDecision(branching_option, 0, threshold))
-            child_0.branching_options.append(branching_option_lower_half)
-            children.append(child_0)
-
-            # threshold + 1 replaces lower bound:
-            branching_option_upper_half = BranchingOption(DecisionType.DEPT_DAY, branching_option.entity_id, branching_option.day, threshold + 1, branching_option.upper_bound)
-            child_1 = BnbNode(self, new_branching_options, BranchingDecision(branching_option, 1, threshold))
-            child_1.branching_options.append(branching_option_upper_half)
-            children.append(child_1)
-
-        else:
-            raise Exception('Unrecognized or unimplemented decision type: {0}'.format(branching_option.decision_type))
-
-        return children, lp_solve_time
-
-
-    def __str__(self):
-        return 'Depth: {0:02d}'.format(self.depth)#\n\tDecisions: {1}'.format(self.depth, self.decisions)
-
-
-class BranchingOption(object):
-    """
-    Represents a branching option. 
-
-    Fields:
-    decision_type - an instance of DecisionType
-    entity_id - the person or set id related to the decision
-    day - the 1-based index of the day corresponding to the decision
-    lower_bound - only used for DecisionType.DEPT_DAY
-    upper_bound - only used for DecisionType.DEPT_DAY
-    """
-    def __init__(self, decision_type, entity_id, day, lower_bound=None, upper_bound=None):
-        if not isinstance(decision_type, DecisionType):
-            raise Error('Must provide a valid DecisionType.')
-
-        self.decision_type = decision_type
-        self.entity_id = entity_id
-        self.day = day
-        self.lower_bound = lower_bound
-        self.upper_bound = upper_bound
-
-
-    def __str__(self):
-        return '{0}: id={1}, day={2}'.format(self.decision_type, self.entity_id, self.day)
-
-
-class BranchingDecision(object):
-    """
-    Represents a branching decision, that is, 
-    a BranchingOption with a direction field. 
-
-    Fields:
-    branching_option - an instance of BranchingOption
-    direction - 0 for <= or fixed at 0; 1 for >= or fixed at 1
-    threshold - the RHS threshold P, used only for DecisionType.DEPT_DAY
-                (either <= P or >= P + 1 from dept. in office on a given day)
-    """
-    def __init__(self, branching_option, direction, threshold=None):
-        self.branching_option = branching_option
-        self.direction = direction
-        self.threshold = threshold
-
-
-    def add_constraint_to_problem(self, problem):
-        """
-        Converts this branching decision to a PuLP LpConstraint object
-        to be added to the given PuLP problem. 
-        Returns the updated problem. 
-        """
-        if self.branching_option.decision_type.value == DecisionType.PERSON_DAY.value:
-            uid = self.branching_option.entity_id
-            day = self.branching_option.day
-            var_name = '{0}_{1}_{2}'.format(pulp_utils.SCHEDULE_VAR_PREFIX, uid, day)
-            for var in problem.variables():
-                if var.name == var_name:
-                    problem += var == self.direction, 'Make_{0}_{1}work_day_{2}'.format(uid, '' if self.direction == 1 else 'not_', day)
-                    break
-        elif self.branching_option.decision_type.value == DecisionType.SYNERGY_DAY.value:
-            sid = self.branching_option.entity_id
-            day = self.branching_option.day
-            var_name = '{0}_{1}_{2}'.format(pulp_utils.SYNERGY_VAR_PREFIX, sid, day)
-            for var in problem.variables():
-                if var.name == var_name:
-                    description = 'Make_{0}_all_work_day_{1}'.format(sid, day) if self.direction == 1 else 'Allow_{0}_not_all_work_day_{1}'.format(sid, day)
-                    problem += var == self.direction, description
-                    break
-        elif self.branching_option.decision_type.value == DecisionType.DEPT_DAY.value:
-            sid = self.branching_option.entity_id
-            day = self.branching_option.day
-
-            if self.direction == 0:
-                # Copy upper bound constraint and use threshold as new upper bound
-                try:
-                    constraint = problem.constraints['{0}_UB_day_{1}'.format(sid, day)].copy()
-                except KeyError as e:
-                    # Upper bound constraint may not exist, but we always have a lower bound constraint
-                    constraint = problem.constraints['{0}_LB_day_{1}'.format(sid, day)].copy()
-                    constraint.sense = pl.LpConstraintLE # Change to UB constraint
-                constraint.changeRHS(self.threshold)
-                problem += constraint
-            else: # self.direction == 1
-                # Copy lower bound constraint and use threshold + 1 as new lower bound
-                constraint = problem.constraints['{0}_LB_day_{1}'.format(sid, day)].copy()
-                constraint.changeRHS(self.threshold + 1)
-                problem += constraint
-        else:
-            raise Exception('Unrecognized or unimplemented decision type: {0}'.format(branching_option.decision_type))
-
-        return problem
-
-
-class DecisionType(enum.Enum):
-    PERSON_DAY = 0 # A person is assigned to (not) work on a certain day
-    SYNERGY_DAY = 1 # A team (synergy constraint) is (not) required to all work on a certain day
-    DEPT_DAY = 2 # A department's lower or upper bound is adjusted for a certain day
-
-
-if __name__ == '__main__':
-    commandLineParser = argparse.ArgumentParser(description='Takes an integer and two csv files and parses them for the office scheduler')
-    commandLineParser.add_argument('numdays', type=int, help="the total number of days to schedule for")
-    commandLineParser.add_argument('peopleFile', type=argparse.FileType('r', encoding='utf8'), help="A csv file specifying all of the people being scheduled")
-    commandLineParser.add_argument('setFile', type=argparse.FileType('r', encoding='utf8'), help="A csv file specifying all of the department and synergy constraints")
-
-    args = commandLineParser.parse_args()
-
-    num_days, people, set_constraints = Parser.parseCSVs(n=args.numdays, peopleFile=args.peopleFile, setFile=args.setFile)
-    time_limit = 30
-
-    bnb_solver = SimpleBnbSolver(people, set_constraints, time_limit=time_limit)
-    schedule = bnb_solver.solve()
-
-    print('Status:', bnb_solver.status)
-
-    # import pdb; pdb.set_trace()
-
-    print('Schedule:', schedule)
+import argparse
+from collections import deque 
+import enum
+import math
+import numpy as np
+from pprint import pprint
+import pulp as pl
+import random
+import time
+
+import Parser
+from PeopleAndSets import SetConstraint, SetConstraintType
+import pulp_utils
+from Solver import Solver, SolverStatus
+from Schedule import Schedule
+
+
+class SimpleBnbSolver(Solver):
+    """Simple Branch and Bound solver."""
+    def __init__(self, people, set_constraints, time_limit=-1):
+        super(SimpleBnbSolver, self).__init__(people, set_constraints, time_limit)
+        self.num_days = len(people[0].dateList)
+        self.best_value = 0
+        self.best_solution = None
+        self.nodes = []
+        self.status = SolverStatus.UNSOLVED
+
+
+    def solve(self):
+        start_time = time.time()
+        total_lp_solve_time = 0
+
+        # Create branching options for root
+        branching_options = []
+        for person in self.people:
+            for day in range(1, self.num_days + 1):
+                branching_options.append(BranchingOption(DecisionType.PERSON_DAY, person.uid, day))
+
+        for set_constraint in set_constraints:
+            if set_constraint.constraintType.value == SetConstraintType.DEPARTMENT.value:
+                lower_bound = set_constraint.low_bound
+                upper_bound = set_constraint.up_bound
+                if upper_bound < 0:
+                    upper_bound = len(set_constraint.personList)
+                
+                for day in range(1, self.num_days + 1):
+                    branching_options.append(BranchingOption(DecisionType.DEPT_DAY, set_constraint.sid, 
+                                                            day, lower_bound, upper_bound))
+
+            elif set_constraint.constraintType.value == SetConstraintType.SYNERGY.value:
+                for day in range(1, self.num_days + 1):
+                    branching_options.append(BranchingOption(DecisionType.SYNERGY_DAY, set_constraint.sid, day))
+            else:
+                pass # Should not reach here unless new set constraint types are added
+
+
+        root = BnbNode(None, branching_options)
+        root.lp = pulp_utils.build_scheduling_lp(num_days, people, set_constraints)
+
+        stack = deque()
+        stack.append(root)
+
+        count_explored_nodes = 0
+
+        while stack: # implicit condition: stack is not empty
+            elapsed_time = time.time() - start_time
+            if elapsed_time > time_limit:
+                break
+
+            node = stack.pop()
+            count_explored_nodes += 1
+
+            # print(node)
+
+            children, lp_solve_time = node.branch()
+            total_lp_solve_time += lp_solve_time
+
+            # print('Node at depth {0}:\n\tLP value: {1:.2f}'.format(node.depth, node.lp_value))
+
+            if node.feasible_value > self.best_value:
+                self.best_value = node.feasible_value
+                self.best_solution = node.feasible_solution
+
+            # Pruning: Don't need to add children if LP relaxation has 
+            # opt value no better than best feasible integer solution seen so far
+            if node.lp_value <= self.best_value or len(children) == 0:
+                continue
+
+            for child in children:
+                stack.append(child) # Push children onto stack for DFS
+
+
+        # Print summary stats
+        print('Explored {0:d} nodes.'.format(count_explored_nodes))
+        print('Elapsed time: {0:.3f} s'.format(elapsed_time))
+        print('Total LP solve time: {0:.3f} s'.format(total_lp_solve_time))
+        print('Best value: {0:d}'.format(int(self.best_value)))
+
+        # Update solver status
+        if elapsed_time > time_limit and time_limit > 0:
+            if self.best_value <= 0:
+                self.status = SolverStatus.OUT_OF_TIME
+            else:
+                self.status = SolverStatus.FEASIBLE
+        else:
+            if self.best_value <= 0:
+                self.status = SolverStatus.INFEASIBLE
+            else:
+                self.status = SolverStatus.OPTIMAL
+
+        # Build and return best Schedule
+        best_schedule = Schedule(people=self.people)
+        best_schedule.buildFromSolutionVariables(self.best_solution)
+
+        return best_schedule
+
+
+class BnbNode(object):
+    """
+    Represents a node in the branch and bound tree.
+
+    Fields:
+    decisions - a list of Decision objects representing the branching decisions 
+                that lead to this node. 
+                The entry ``decisions[-1]`` is the Decision that 
+                distinguishes this node from its parent.
+    lp - A PuLP problem encoding the LP relaxation
+    """
+    def __init__(self, parent, branching_options, new_decision=None):
+        if parent is None:
+            self.decisions = []
+            self.lp = None
+            self.depth = 0
+        else:
+            self.decisions = parent.decisions.copy()
+            self.decisions.append(new_decision)
+            
+            self.lp = parent.lp.copy()
+            self.lp = new_decision.add_constraint_to_problem(self.lp)
+            self.depth = parent.depth + 1
+
+        self.feasible_value = 0
+        self.lp_value = 0
+        self.branching_options = branching_options.copy()
+
+
+    def branch(self):
+        """
+        Randomly choose a decision on which to branch and
+        return children with the appropriate parameters. 
+
+        Returns an empty list if the current subproblem has an infeasible LP.
+        """
+        lp_solve_time = time.time()
+        status = pulp_utils.solve_lp(self.lp)
+        lp_solve_time = time.time() - lp_solve_time
+        if status in ['Infeasible', 'Unbounded', 'Not Solved']:
+            return [], lp_solve_time
+
+        if status == 'Undefined':
+            raise Exception('Solver fails with status \'Undefined\' for LP of node {0}.'.format(self))
+
+        # Otherwise, status == 'Optimal', so we can check for a feasible integer solution and branch
+        self.lp_value = pl.value(self.lp.objective)
+
+        if pulp_utils.is_integral(self.lp):
+            self.feasible_value = self.lp_value
+            self.feasible_solution = pulp_utils.extract_solution(self.lp)
+        else:
+            # Try rounding LP solution in hopes of feasible integer solution
+            for var in self.lp.variables():
+                var.varValue = 0 if var.varValue <= 0.5 else 1
+
+            feasible = True
+            for constraint_name in self.lp.constraints:
+                constraint = self.lp.constraints[constraint_name]
+                value = pl.value(constraint)
+
+                violated = ((value > 0 and constraint.sense == pl.LpConstraintLE) or 
+                            (value < 0 and constraint.sense == pl.LpConstraintGE))
+                if violated:
+                    # print('Violated constraint:\n\t{0}'.format(constraint))
+                    feasible = False
+                    break
+
+            if feasible:
+                self.lp_value = pl.value(self.lp.objective)
+                self.feasible_value = self.lp_value
+                self.feasible_solution = pulp_utils.extract_solution(self.lp)
+
+        children = []
+
+        branching_option = random.choice(self.branching_options)
+        new_branching_options = self.branching_options.copy()
+        new_branching_options.remove(branching_option)
+
+        # print('Node {0} branching on {1}'.format(self, branching_option))
+
+        if branching_option.decision_type.value in [DecisionType.PERSON_DAY.value, DecisionType.SYNERGY_DAY.value]:
+            for direction in [0, 1]:
+                children.append(BnbNode(self, new_branching_options, BranchingDecision(branching_option, direction)))
+        
+        elif branching_option.decision_type.value == DecisionType.DEPT_DAY.value:
+            difference = branching_option.upper_bound - branching_option.lower_bound
+            if difference <= 0:
+                # print('dept day constraint with same LB/UB')
+                return children, lp_solve_time # Department attendance is actually fixed for the given day
+            
+            threshold = branching_option.lower_bound + (difference // 2)
+            
+            # threshold replaces upper bound:
+            branching_option_lower_half = BranchingOption(DecisionType.DEPT_DAY, branching_option.entity_id, branching_option.day, branching_option.lower_bound, threshold)
+            child_0 = BnbNode(self, new_branching_options, BranchingDecision(branching_option, 0, threshold))
+            child_0.branching_options.append(branching_option_lower_half)
+            children.append(child_0)
+
+            # threshold + 1 replaces lower bound:
+            branching_option_upper_half = BranchingOption(DecisionType.DEPT_DAY, branching_option.entity_id, branching_option.day, threshold + 1, branching_option.upper_bound)
+            child_1 = BnbNode(self, new_branching_options, BranchingDecision(branching_option, 1, threshold))
+            child_1.branching_options.append(branching_option_upper_half)
+            children.append(child_1)
+
+        else:
+            raise Exception('Unrecognized or unimplemented decision type: {0}'.format(branching_option.decision_type))
+
+        return children, lp_solve_time
+
+
+    def __str__(self):
+        return 'Depth: {0:02d}'.format(self.depth)#\n\tDecisions: {1}'.format(self.depth, self.decisions)
+
+
+class BranchingOption(object):
+    """
+    Represents a branching option. 
+
+    Fields:
+    decision_type - an instance of DecisionType
+    entity_id - the person or set id related to the decision
+    day - the 1-based index of the day corresponding to the decision
+    lower_bound - only used for DecisionType.DEPT_DAY
+    upper_bound - only used for DecisionType.DEPT_DAY
+    """
+    def __init__(self, decision_type, entity_id, day, lower_bound=None, upper_bound=None):
+        if not isinstance(decision_type, DecisionType):
+            raise Error('Must provide a valid DecisionType.')
+
+        self.decision_type = decision_type
+        self.entity_id = entity_id
+        self.day = day
+        self.lower_bound = lower_bound
+        self.upper_bound = upper_bound
+
+
+    def __str__(self):
+        return '{0}: id={1}, day={2}'.format(self.decision_type, self.entity_id, self.day)
+
+
+class BranchingDecision(object):
+    """
+    Represents a branching decision, that is, 
+    a BranchingOption with a direction field. 
+
+    Fields:
+    branching_option - an instance of BranchingOption
+    direction - 0 for <= or fixed at 0; 1 for >= or fixed at 1
+    threshold - the RHS threshold P, used only for DecisionType.DEPT_DAY
+                (either <= P or >= P + 1 from dept. in office on a given day)
+    """
+    def __init__(self, branching_option, direction, threshold=None):
+        self.branching_option = branching_option
+        self.direction = direction
+        self.threshold = threshold
+
+
+    def add_constraint_to_problem(self, problem):
+        """
+        Converts this branching decision to a PuLP LpConstraint object
+        to be added to the given PuLP problem. 
+        Returns the updated problem. 
+        """
+        if self.branching_option.decision_type.value == DecisionType.PERSON_DAY.value:
+            uid = self.branching_option.entity_id
+            day = self.branching_option.day
+            var_name = '{0}_{1}_{2}'.format(pulp_utils.SCHEDULE_VAR_PREFIX, uid, day)
+            for var in problem.variables():
+                if var.name == var_name:
+                    problem += var == self.direction, 'Make_{0}_{1}work_day_{2}'.format(uid, '' if self.direction == 1 else 'not_', day)
+                    break
+        elif self.branching_option.decision_type.value == DecisionType.SYNERGY_DAY.value:
+            sid = self.branching_option.entity_id
+            day = self.branching_option.day
+            var_name = '{0}_{1}_{2}'.format(pulp_utils.SYNERGY_VAR_PREFIX, sid, day)
+            for var in problem.variables():
+                if var.name == var_name:
+                    description = 'Make_{0}_all_work_day_{1}'.format(sid, day) if self.direction == 1 else 'Allow_{0}_not_all_work_day_{1}'.format(sid, day)
+                    problem += var == self.direction, description
+                    break
+        elif self.branching_option.decision_type.value == DecisionType.DEPT_DAY.value:
+            sid = self.branching_option.entity_id
+            day = self.branching_option.day
+
+            if self.direction == 0:
+                # Copy upper bound constraint and use threshold as new upper bound
+                try:
+                    constraint = problem.constraints['{0}_UB_day_{1}'.format(sid, day)].copy()
+                except KeyError as e:
+                    # Upper bound constraint may not exist, but we always have a lower bound constraint
+                    constraint = problem.constraints['{0}_LB_day_{1}'.format(sid, day)].copy()
+                    constraint.sense = pl.LpConstraintLE # Change to UB constraint
+                constraint.changeRHS(self.threshold)
+                problem += constraint
+            else: # self.direction == 1
+                # Copy lower bound constraint and use threshold + 1 as new lower bound
+                constraint = problem.constraints['{0}_LB_day_{1}'.format(sid, day)].copy()
+                constraint.changeRHS(self.threshold + 1)
+                problem += constraint
+        else:
+            raise Exception('Unrecognized or unimplemented decision type: {0}'.format(branching_option.decision_type))
+
+        return problem
+
+
+class DecisionType(enum.Enum):
+    PERSON_DAY = 0 # A person is assigned to (not) work on a certain day
+    SYNERGY_DAY = 1 # A team (synergy constraint) is (not) required to all work on a certain day
+    DEPT_DAY = 2 # A department's lower or upper bound is adjusted for a certain day
+
+
+if __name__ == '__main__':
+    commandLineParser = argparse.ArgumentParser(description='Takes an integer and two csv files and parses them for the office scheduler')
+    commandLineParser.add_argument('numdays', type=int, help="the total number of days to schedule for")
+    commandLineParser.add_argument('peopleFile', type=argparse.FileType('r', encoding='utf8'), help="A csv file specifying all of the people being scheduled")
+    commandLineParser.add_argument('setFile', type=argparse.FileType('r', encoding='utf8'), help="A csv file specifying all of the department and synergy constraints")
+
+    args = commandLineParser.parse_args()
+
+    num_days, people, set_constraints = Parser.parseCSVs(n=args.numdays, peopleFile=args.peopleFile, setFile=args.setFile)
+    time_limit = 30
+
+    bnb_solver = SimpleBnbSolver(people, set_constraints, time_limit=time_limit)
+    schedule = bnb_solver.solve()
+
+    print('Status:', bnb_solver.status)
+
+    # import pdb; pdb.set_trace()
+
+    print('Schedule:', schedule)